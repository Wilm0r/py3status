import sys
import os
import imp

from threading import Thread, Timer
from collections import OrderedDict
from syslog import syslog, LOG_INFO, LOG_WARNING
from time import time

from py3status.profiling import profile


class Module(Thread):
    """
    This class represents a user module (imported file).
    It is reponsible for executing it every given interval and
    caching its output based on user will.
    """

    def __init__(self, module, user_modules, py3_wrapper):
        """
        We need quite some stuff to occupy ourselves don't we ?
        """
        Thread.__init__(self)
        self.click_events = False
        self.config = py3_wrapper.config
        self.has_kill = False
        self.i3status_thread = py3_wrapper.i3status_thread
        self.last_output = []
        self.lock = py3_wrapper.lock
        self.methods = OrderedDict()
        self.module_class = None
        self.module_inst = ''.join(module.split(' ')[1:])
        self.module_name = module.split(' ')[0]
<<<<<<< HEAD
        self.module_full_name = module
        self.py3_wrapper = py3_wrapper
        # if the module is part of a group then we want to store it's name
        self.group = self.i3status_thread.config.get(module, {}).get('.group')
=======
        self.timer = None
>>>>>>> 5ec091db
        #
        self.load_methods(module, user_modules)

    @staticmethod
    def load_from_file(filepath):
        """
        Return user-written class object from given path.
        """
        class_inst = None
        expected_class = 'Py3status'
        module_name, file_ext = os.path.splitext(os.path.split(filepath)[-1])
        if file_ext.lower() == '.py':
            py_mod = imp.load_source(module_name, filepath)
            if hasattr(py_mod, expected_class):
                class_inst = py_mod.Py3status()
        return class_inst

    @staticmethod
    def load_from_namespace(module_name):
        """
        Load a py3status bundled module.
        """
        class_inst = None
        name = 'py3status.modules.{}'.format(module_name)
        py_mod = __import__(name)
        components = name.split('.')
        for comp in components[1:]:
            py_mod = getattr(py_mod, comp)
        class_inst = py_mod.Py3status()
        return class_inst

    def clear_cache(self):
        """
        Reset the cache for all methods of this module.
        """
        for meth in self.methods:
            self.methods[meth]['cached_until'] = time()
            if self.config['debug']:
                syslog(LOG_INFO, 'clearing cache for method {}'.format(meth))

    def load_methods(self, module, user_modules):
        """
        Read the given user-written py3status class file and store its methods.
        Those methods will be executed, so we will deliberately ignore:
            - private methods starting with _
            - decorated methods such as @property or @staticmethod
            - 'on_click' methods as they'll be called upon a click_event
            - 'kill' methods as they'll be called upon this thread's exit
        """
        # user provided modules take precedence over py3status provided modules
        if self.module_name in user_modules:
            include_path, f_name = user_modules[self.module_name]
            syslog(LOG_INFO,
                   'loading module "{}" from {}{}'.format(module, include_path,
                                                          f_name))
            class_inst = self.load_from_file(include_path + f_name)
        # load from py3status provided modules
        else:
            syslog(LOG_INFO,
                   'loading module "{}" from py3status.modules.{}'.format(
                       module, self.module_name))
            class_inst = self.load_from_namespace(self.module_name)

        if class_inst:
            self.module_class = class_inst

            # apply module configuration from i3status config
            mod_config = self.i3status_thread.config.get(module, {})
            for config, value in mod_config.items():
                # names starting with '.' are private
                if not config.startswith('.'):
                    setattr(self.module_class, config, value)
            # group modules need to be able to find the modules they contain
            if self.module_name == 'group':
                setattr(self.module_class, 'py3_wrapper', self.py3_wrapper)
            # get the available methods for execution
            for method in sorted(dir(class_inst)):
                if method.startswith('_'):
                    continue
                else:
                    m_type = type(getattr(class_inst, method))
                    if 'method' in str(m_type):
                        if method == 'on_click':
                            self.click_events = True
                        elif method == 'kill':
                            self.has_kill = True
                        else:
                            # the method_obj stores infos about each method
                            # of this module.
                            method_obj = {
                                'cached_until': time(),
                                'instance': None,
                                'last_output': {
                                    'name': method,
                                    'full_text': ''
                                },
                                'method': method,
                                'name': None
                            }
                            self.methods[method] = method_obj

        # done, syslog some debug info
        if self.config['debug']:
            syslog(LOG_INFO,
                   'module "{}" click_events={} has_kill={} methods={}'.format(
                       module, self.click_events, self.has_kill,
                       self.methods.keys()))

    def click_event(self, event):
        """
        Execute the 'on_click' method of this module with the given event.
        """
        try:
            click_method = getattr(self.module_class, 'on_click')
            click_method(self.i3status_thread.json_list,
                         self.i3status_thread.config['general'], event)
        except Exception:
            err = sys.exc_info()[1]
            msg = 'on_click failed with ({}) for event ({})'.format(err, event)
            syslog(LOG_WARNING, msg)

<<<<<<< HEAD
    def update_module(self):
        # execute each method of this module
        for meth, obj in self.methods.items():
            my_method = self.methods[meth]
=======
    @profile
    def run(self):
        """
        On a timely fashion, execute every method found for this module.
        We will respect and set a cache timeout for each method if the user
        didn't already do so.
        We will execute the 'kill' method of the module when we terminate.
        """
        # cancel any existing timer
        if self.timer:
            self.timer.cancel()

        if self.lock.is_set():
            cache_time = None
            # execute each method of this module
            for meth, obj in self.methods.items():
                my_method = self.methods[meth]
>>>>>>> 5ec091db

            # always check the lock
            if not self.lock.is_set():
                break

<<<<<<< HEAD
            # respect the cache set for this method
            if time() < obj['cached_until']:
                continue
=======
                # respect the cache set for this method
                if time() < obj['cached_until']:
                    if not cache_time or obj['cached_until'] < cache_time:
                        cache_time = obj['cached_until']
                    continue
>>>>>>> 5ec091db

            try:
                # execute method and get its output
                method = getattr(self.module_class, meth)
                response = method(self.i3status_thread.json_list,
                                  self.i3status_thread.config['general'])

                if isinstance(response, dict):
                    # this is a shiny new module giving a dict response
                    result = response
                elif isinstance(response, tuple):
                    # this is an old school module reporting its position
                    position, result = response
                    if not isinstance(result, dict):
                        raise TypeError('response should be a dict')
                else:
                    raise TypeError('response should be a dict')

                # validate the response
                if 'full_text' not in result:
                    raise KeyError('missing "full_text" key in response')
                else:
                    result['instance'] = self.module_inst
                    result['name'] = self.module_name

                # initialize method object
                if my_method['name'] is None:
                    my_method['name'] = result['name']
                    if 'instance' in result:
                        my_method['instance'] = result['instance']
                    else:
                        my_method['instance'] = result['name']

<<<<<<< HEAD
                # update method object cache
                if 'cached_until' in result:
                    cached_until = result['cached_until']
                else:
                    cached_until = time() + self.config['cache_timeout']
                my_method['cached_until'] = cached_until
=======
                    # update method object cache
                    if 'cached_until' in result:
                        cached_until = result['cached_until']
                    else:
                        cached_until = time() + self.config['cache_timeout']
                    my_method['cached_until'] = cached_until
                    if not cache_time or cached_until < cache_time:
                        cache_time = cached_until
>>>>>>> 5ec091db

                # update method object output
                my_method['last_output'] = result

<<<<<<< HEAD
                # debug info
                if self.config['debug']:
                    syslog(LOG_INFO,
                           'method {} returned {} '.format(meth, result))
            except Exception:
                err = sys.exc_info()[1]
                syslog(LOG_WARNING,
                       'user method {} failed ({})'.format(meth, err))

        # if in a group then force the group to update
        if self.group:
            group_module = self.py3_wrapper.modules.get(self.group)
            if group_module:
                group_module.update_module()
                for obj in group_module.methods.values():
                    obj['cached_until'] = time()

    @profile
    def run(self):
        """
        On a timely fashion, execute every method found for this module.
        We will respect and set a cache timeout for each method if the user
        didn't already do so.
        We will execute the 'kill' method of the module when we terminate.
        """
        while self.lock.is_set():
            self.update_module()
            # don't be hasty mate, let's take it easy for now
            sleep(self.config['interval'])

=======
                    # debug info
                    if self.config['debug']:
                        syslog(LOG_INFO,
                               'method {} returned {} '.format(meth, result))
                except Exception:
                    err = sys.exc_info()[1]
                    syslog(LOG_WARNING,
                           'user method {} failed ({})'.format(meth, err))
            # don't be hasty mate
            # set timer to do update next time one is needed
            if cache_time:
                delay = max(cache_time - time(),
                            self.config['minimum_interval'])
                self.timer = Timer(delay, self.run)
                self.timer.start()

    def kill(self):
        # stop timer if exists
        if self.timer:
            self.timer.cancel()
>>>>>>> 5ec091db
        # check and execute the 'kill' method if present
        if self.has_kill:
            try:
                kill_method = getattr(self.module_class, 'kill')
                kill_method(self.i3status_thread.json_list,
                            self.i3status_thread.config['general'])
            except Exception:
                # this would be stupid to die on exit
                pass<|MERGE_RESOLUTION|>--- conflicted
+++ resolved
@@ -32,14 +32,11 @@
         self.module_class = None
         self.module_inst = ''.join(module.split(' ')[1:])
         self.module_name = module.split(' ')[0]
-<<<<<<< HEAD
         self.module_full_name = module
         self.py3_wrapper = py3_wrapper
+        self.timer = None
         # if the module is part of a group then we want to store it's name
         self.group = self.i3status_thread.config.get(module, {}).get('.group')
-=======
-        self.timer = None
->>>>>>> 5ec091db
         #
         self.load_methods(module, user_modules)
 
@@ -161,12 +158,6 @@
             msg = 'on_click failed with ({}) for event ({})'.format(err, event)
             syslog(LOG_WARNING, msg)
 
-<<<<<<< HEAD
-    def update_module(self):
-        # execute each method of this module
-        for meth, obj in self.methods.items():
-            my_method = self.methods[meth]
-=======
     @profile
     def run(self):
         """
@@ -184,64 +175,49 @@
             # execute each method of this module
             for meth, obj in self.methods.items():
                 my_method = self.methods[meth]
->>>>>>> 5ec091db
-
-            # always check the lock
-            if not self.lock.is_set():
-                break
-
-<<<<<<< HEAD
-            # respect the cache set for this method
-            if time() < obj['cached_until']:
-                continue
-=======
+
+                # always check the lock
+                if not self.lock.is_set():
+                    break
+
                 # respect the cache set for this method
                 if time() < obj['cached_until']:
                     if not cache_time or obj['cached_until'] < cache_time:
                         cache_time = obj['cached_until']
                     continue
->>>>>>> 5ec091db
-
-            try:
-                # execute method and get its output
-                method = getattr(self.module_class, meth)
-                response = method(self.i3status_thread.json_list,
-                                  self.i3status_thread.config['general'])
-
-                if isinstance(response, dict):
-                    # this is a shiny new module giving a dict response
-                    result = response
-                elif isinstance(response, tuple):
-                    # this is an old school module reporting its position
-                    position, result = response
-                    if not isinstance(result, dict):
+
+                try:
+                    # execute method and get its output
+                    method = getattr(self.module_class, meth)
+                    response = method(self.i3status_thread.json_list,
+                                      self.i3status_thread.config['general'])
+
+                    if isinstance(response, dict):
+                        # this is a shiny new module giving a dict response
+                        result = response
+                    elif isinstance(response, tuple):
+                        # this is an old school module reporting its position
+                        position, result = response
+                        if not isinstance(result, dict):
+                            raise TypeError('response should be a dict')
+                    else:
                         raise TypeError('response should be a dict')
-                else:
-                    raise TypeError('response should be a dict')
-
-                # validate the response
-                if 'full_text' not in result:
-                    raise KeyError('missing "full_text" key in response')
-                else:
-                    result['instance'] = self.module_inst
-                    result['name'] = self.module_name
-
-                # initialize method object
-                if my_method['name'] is None:
-                    my_method['name'] = result['name']
-                    if 'instance' in result:
-                        my_method['instance'] = result['instance']
+
+                    # validate the response
+                    if 'full_text' not in result:
+                        raise KeyError('missing "full_text" key in response')
                     else:
-                        my_method['instance'] = result['name']
-
-<<<<<<< HEAD
-                # update method object cache
-                if 'cached_until' in result:
-                    cached_until = result['cached_until']
-                else:
-                    cached_until = time() + self.config['cache_timeout']
-                my_method['cached_until'] = cached_until
-=======
+                        result['instance'] = self.module_inst
+                        result['name'] = self.module_name
+
+                    # initialize method object
+                    if my_method['name'] is None:
+                        my_method['name'] = result['name']
+                        if 'instance' in result:
+                            my_method['instance'] = result['instance']
+                        else:
+                            my_method['instance'] = result['name']
+
                     # update method object cache
                     if 'cached_until' in result:
                         cached_until = result['cached_until']
@@ -250,43 +226,10 @@
                     my_method['cached_until'] = cached_until
                     if not cache_time or cached_until < cache_time:
                         cache_time = cached_until
->>>>>>> 5ec091db
-
-                # update method object output
-                my_method['last_output'] = result
-
-<<<<<<< HEAD
-                # debug info
-                if self.config['debug']:
-                    syslog(LOG_INFO,
-                           'method {} returned {} '.format(meth, result))
-            except Exception:
-                err = sys.exc_info()[1]
-                syslog(LOG_WARNING,
-                       'user method {} failed ({})'.format(meth, err))
-
-        # if in a group then force the group to update
-        if self.group:
-            group_module = self.py3_wrapper.modules.get(self.group)
-            if group_module:
-                group_module.update_module()
-                for obj in group_module.methods.values():
-                    obj['cached_until'] = time()
-
-    @profile
-    def run(self):
-        """
-        On a timely fashion, execute every method found for this module.
-        We will respect and set a cache timeout for each method if the user
-        didn't already do so.
-        We will execute the 'kill' method of the module when we terminate.
-        """
-        while self.lock.is_set():
-            self.update_module()
-            # don't be hasty mate, let's take it easy for now
-            sleep(self.config['interval'])
-
-=======
+
+                    # update method object output
+                    my_method['last_output'] = result
+
                     # debug info
                     if self.config['debug']:
                         syslog(LOG_INFO,
@@ -295,6 +238,15 @@
                     err = sys.exc_info()[1]
                     syslog(LOG_WARNING,
                            'user method {} failed ({})'.format(meth, err))
+
+            # if in a group then force the group to update
+            if self.group:
+                group_module = self.py3_wrapper.modules.get(self.group)
+                if group_module:
+                    for obj in group_module.methods.values():
+                        obj['cached_until'] = time()
+                    group_module.run()
+
             # don't be hasty mate
             # set timer to do update next time one is needed
             if cache_time:
@@ -307,7 +259,6 @@
         # stop timer if exists
         if self.timer:
             self.timer.cancel()
->>>>>>> 5ec091db
         # check and execute the 'kill' method if present
         if self.has_kill:
             try:
